--- conflicted
+++ resolved
@@ -12,17 +12,13 @@
 eval_episodes: 10
 eval_freq: 50000
 best_eval: false
-<<<<<<< HEAD
-=======
-
-
-
->>>>>>> 8a8eb625
+
+
+
 # training
 utd_ratio: 1
 ac_utd_multiplier: 1
 reset_agent_freq: 400_000_000   # number of ac updates between resets of actor and critic networks so steps / (utd_ratio * ac_utd_multiplier) is number of env steps between resets
-best_eval: false
 
 imagination_horizon: 3
 imagine_num_starts: -1
